--- conflicted
+++ resolved
@@ -2,12 +2,7 @@
 import VideoPlayer from '../VideoPlayer';
 import NowPlayingInfo from './NowPlayingInfo';
 import StreamControls from './StreamControls';
-<<<<<<< HEAD
 import { Channel } from '../../types/pocketbase-types';
-import { useStreamControl } from '../../hooks/useStreamControl';
-=======
-import { IChannel } from '../../db';
->>>>>>> ddc8461a
 import { useUiVisibility } from '../../hooks/useUiVisibility';
 import { useSharedStreamControl } from '../../contexts/streamContext';
 
