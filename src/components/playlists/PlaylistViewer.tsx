import React from 'react';
import { Channel, Playlist } from '../../types/pocketbase-types'
import VideoPlayerContainer from '../player/VideoPlayerContainer';
import Sidebar from '../layout/Sidebar';
import { useUiVisibility } from '../../hooks/useUiVisibility';
import { useChannelGroups } from '../../hooks/useChannelGroups';

interface PlaylistViewerProps {
  selectedPlaylist: Playlist | null;
  playlistName: string;
  playlistUrl: string;
  isUpdating: boolean;
  selectedChannel: Channel | null;
  onChannelSelect: (channel: Channel | null) => void;
  onReturnToMainView: () => void;
  onChangePlaylist: () => void;
  onUpdatePlaylist: () => void;
  favoritesCount: number;
  isDirectStreamMode?: boolean;
}

/**
 * Main playlist viewer with sidebar and video player
 */
const PlaylistViewer: React.FC<PlaylistViewerProps> = ({
  selectedPlaylist,
  playlistName,
  playlistUrl,
  isUpdating,
  selectedChannel,
  onChannelSelect,
  onReturnToMainView,
  onChangePlaylist,
  onUpdatePlaylist,
  favoritesCount,
  isDirectStreamMode = false
}) => {
  // Use UI visibility hook for sidebar showing/hiding
  const {
    sidebarVisible,
    setSidebarVisible,
    showSidebar,
    startSidebarHideTimer,
    clearSidebarHideTimer
  } = useUiVisibility();

  // Use channel groups hook for managing group selection and channels
  const {
    groups,
    selectedGroup,
    groupChannelCounts,
    currentPage,
    totalPages,
    totalChannelsInGroup,
    channels,
    handleGroupSelect,
    sortGroupsAlphabetically,
    handleDragEnd,
    loadNextPage,
    loadPrevPage,
    loading
  } = useChannelGroups(selectedPlaylist);

  const showLoadingOverlay = loading || isUpdating;

  return (
    <div className="fullscreen-player-container">
<<<<<<< HEAD
      {showLoadingOverlay && (
        <div className="loading-overlay">
          <div className="loading-channels">
            <div className="loading-spinner"></div>
            <p>Loading channels...</p>
          </div>
        </div>
      )}
=======
      {/* Video Player */}
>>>>>>> ddc8461a
      <VideoPlayerContainer
        selectedChannel={selectedChannel}
        initialStreamUrl={selectedChannel?.url || ''}
        isDirectStreamMode={isDirectStreamMode}
        onReturnToMain={onReturnToMainView}
        onShowSidebar={showSidebar}
        onChannelSelect={onChannelSelect}
        isLoadingChannels={loading}
      />

<<<<<<< HEAD
      <Sidebar
        playlistName={playlistName}
        selectedPlaylist={selectedPlaylist}
        visible={sidebarVisible}
        onVisibilityChange={setSidebarVisible}
        onChangePlaylist={onChangePlaylist}
        onUpdatePlaylist={onUpdatePlaylist}
        selectedGroup={selectedGroup}
        groups={groups}
        channels={channels}
        onGroupSelect={handleGroupSelect}
        groupChannelCounts={groupChannelCounts}
        favoritesCount={favoritesCount}
        onSortGroups={sortGroupsAlphabetically}
        onDragEnd={handleDragEnd}
        selectedChannel={selectedChannel}
        onChannelSelect={onChannelSelect}
        currentPage={currentPage}
        totalPages={totalPages}
        totalChannelsInGroup={totalChannelsInGroup}
        onNextPage={loadNextPage}
        onPrevPage={loadPrevPage}
        loading={loading}
        playlistUrl={playlistUrl}
        isUpdating={isUpdating}
        startHideTimer={startSidebarHideTimer}
        clearHideTimer={clearSidebarHideTimer}
      />
=======
      {/* Sidebar */}
      {!isDirectStreamMode && (
        <Sidebar
          playlistName={playlistName}
          selectedPlaylist={selectedPlaylist}
          visible={sidebarVisible}
          onVisibilityChange={setSidebarVisible}
          onChangePlaylist={onChangePlaylist}
          onUpdatePlaylist={onUpdatePlaylist}
          selectedGroup={selectedGroup}
          groups={groups}
          channels={channels}
          onGroupSelect={handleGroupSelect}
          groupChannelCounts={groupChannelCounts}
          favoritesCount={favoritesCount}
          onSortGroups={sortGroupsAlphabetically}
          onDragEnd={handleDragEnd}
          selectedChannel={selectedChannel}
          onChannelSelect={onChannelSelect}
          currentPage={currentPage}
          totalPages={totalPages}
          totalChannelsInGroup={totalChannelsInGroup}
          onNextPage={loadNextPage}
          onPrevPage={loadPrevPage}
          loading={loading}
          playlistUrl={playlistUrl}
          isUpdating={isUpdating}
          startHideTimer={startSidebarHideTimer}
          clearHideTimer={clearSidebarHideTimer}
        />
      )}
>>>>>>> ddc8461a
    </div>
  );
};

export default PlaylistViewer;<|MERGE_RESOLUTION|>--- conflicted
+++ resolved
@@ -65,18 +65,7 @@
 
   return (
     <div className="fullscreen-player-container">
-<<<<<<< HEAD
-      {showLoadingOverlay && (
-        <div className="loading-overlay">
-          <div className="loading-channels">
-            <div className="loading-spinner"></div>
-            <p>Loading channels...</p>
-          </div>
-        </div>
-      )}
-=======
       {/* Video Player */}
->>>>>>> ddc8461a
       <VideoPlayerContainer
         selectedChannel={selectedChannel}
         initialStreamUrl={selectedChannel?.url || ''}
@@ -87,36 +76,6 @@
         isLoadingChannels={loading}
       />
 
-<<<<<<< HEAD
-      <Sidebar
-        playlistName={playlistName}
-        selectedPlaylist={selectedPlaylist}
-        visible={sidebarVisible}
-        onVisibilityChange={setSidebarVisible}
-        onChangePlaylist={onChangePlaylist}
-        onUpdatePlaylist={onUpdatePlaylist}
-        selectedGroup={selectedGroup}
-        groups={groups}
-        channels={channels}
-        onGroupSelect={handleGroupSelect}
-        groupChannelCounts={groupChannelCounts}
-        favoritesCount={favoritesCount}
-        onSortGroups={sortGroupsAlphabetically}
-        onDragEnd={handleDragEnd}
-        selectedChannel={selectedChannel}
-        onChannelSelect={onChannelSelect}
-        currentPage={currentPage}
-        totalPages={totalPages}
-        totalChannelsInGroup={totalChannelsInGroup}
-        onNextPage={loadNextPage}
-        onPrevPage={loadPrevPage}
-        loading={loading}
-        playlistUrl={playlistUrl}
-        isUpdating={isUpdating}
-        startHideTimer={startSidebarHideTimer}
-        clearHideTimer={clearSidebarHideTimer}
-      />
-=======
       {/* Sidebar */}
       {!isDirectStreamMode && (
         <Sidebar
@@ -148,7 +107,6 @@
           clearHideTimer={clearSidebarHideTimer}
         />
       )}
->>>>>>> ddc8461a
     </div>
   );
 };
