--- conflicted
+++ resolved
@@ -2,7 +2,6 @@
 import { Channel, Playlist } from '../../types/pocketbase-types';
 import { useLiveQuery } from 'dexie-react-hooks';
 import { usePlaylistManagement } from '../../hooks/usePlaylistManagement';
-import { useStreamControl } from '../../hooks/useStreamControl';
 import { useAuth } from '../../contexts/AuthContext';
 import { useNavigate } from 'react-router-dom';
 
@@ -11,11 +10,8 @@
 import DirectStreamInput from './DirectStreamInput';
 import RecentPlaylists from './RecentPlaylists';
 import PlaylistViewer from './PlaylistViewer';
-<<<<<<< HEAD
 import { favoriteService, playlistService } from '../../services/pocketbaseService';
-=======
 import { useSharedStreamControl } from '../../contexts/streamContext';
->>>>>>> ddc8461a
 
 /**
  * Main component that manages playlist selection, file upload, and URL loading
